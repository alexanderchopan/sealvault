--- conflicted
+++ resolved
@@ -7,7 +7,7 @@
 import XCTest
 
 final class BrowserUITest: XCTestCase {
-    var timeOutSeconds: TimeInterval = 60
+    var timeOutSeconds: TimeInterval = 30
     let ethereumTestUrl = "http://localhost:8080/ethereum.html"
     let newTabTestUrl = "http://localhost:8080/open-new-tab.html"
     let browserAddressBar = "browserAddressBar"
@@ -79,40 +79,9 @@
     return app
 }
 
-<<<<<<< HEAD
-extension XCUIElement {
-    /// Removes any current text in the field before typing in the new value and submitting
-    /// Based on: https://stackoverflow.com/a/32894080
-    func clear() {
-        if self.value as? String == nil {
-            XCTFail("Tried to clear and enter text into a non string value")
-            return
-        }
-
-        // Repeatedly delete text as long as there is something in the text field.
-        // This is required to clear text that does not fit in to the textfield and is partially hidden initally.
-        // Important to check for placeholder value, otherwise it gets into an infinite loop.
-        while let stringValue = self.value as? String, !stringValue.isEmpty, stringValue != self.placeholderValue {
-            // Make sure keyboard is fully visible before we start deleting text, otherwise lower right corner tap below
-            // may be inaccurate.
-            self.tap()
-            _ = XCUIApplication().keyboards.element.waitForExistence(timeout: 5)
-
-            // Move the cursor to the end of the text field
-            let lowerRightCorner = self.coordinate(withNormalizedOffset: CGVector(dx: 0.9, dy: 0.9))
-            lowerRightCorner.tap()
-            let delete = String(repeating: XCUIKeyboardKey.delete.rawValue, count: stringValue.count)
-            self.typeText(delete)
-
-            // Make sure we read up-to-date self.value when evaluating loop condition
-            Thread.sleep(forTimeInterval: TimeInterval(floatLiteral: 0.1))
-        }
-    }
-=======
 func enterAddressBar(_ app: XCUIApplication, _ addressBar: XCUIElement, text: String) {
     let pasteMenuItem = app.menuItems.firstMatch
     UIPasteboard.general.string = "Preparing Pasteboard"
->>>>>>> f877bc3a
 
     addressBar.tap()
     addressBar.tap()
