// This Source Code Form is subject to the terms of the Mozilla Public
// License, v. 2.0. If a copy of the MPL was not distributed with this
// file, You can obtain one at https://mozilla.org/MPL/2.0/.

table! {
    addresses (deterministic_id) {
        deterministic_id -> Text,
        asymmetric_key_id -> Text,
        chain_id -> Text,
        address -> Text,
        created_at -> Text,
        updated_at -> Nullable<Text>,
    }
}

table! {
    asymmetric_keys (deterministic_id) {
        deterministic_id -> Text,
        profile_id -> Text,
        dek_id -> Text,
        elliptic_curve -> Text,
        public_key -> Binary,
        encrypted_der -> Binary,
        is_profile_wallet -> Bool,
        dapp_id -> Nullable<Text>,
        created_at -> Text,
        updated_at -> Nullable<Text>,
    }
}

table! {
    chains (deterministic_id) {
        deterministic_id -> Text,
        protocol -> Text,
        protocol_data -> Text,
        user_settings -> Text,
        created_at -> Text,
        updated_at -> Nullable<Text>,
    }
}

table! {
    dapps (deterministic_id) {
        deterministic_id -> Text,
        identifier -> Text,
        url -> Text,
        created_at -> Text,
        updated_at -> Nullable<Text>,
    }
}

table! {
    data_encryption_keys (deterministic_id) {
        deterministic_id -> Text,
        name -> Text,
        created_at -> Text,
        updated_at -> Nullable<Text>,
    }
}

table! {
    data_migrations (deterministic_id) {
        deterministic_id -> Text,
        version -> Text,
        description -> Text,
        created_at -> Text,
        updated_at -> Nullable<Text>,
    }
}

table! {
    local_dapp_sessions (uuid) {
        uuid -> Text,
        address_id -> Text,
        dapp_id -> Text,
        last_used_at -> Text,
        updated_at -> Text,
        created_at -> Text,
    }
}

table! {
    local_encrypted_deks (id) {
        id -> Integer,
        dek_id -> Text,
        encrypted_dek -> Binary,
        kek_name -> Text,
        created_at -> Text,
        updated_at -> Nullable<Text>,
    }
}

table! {
    local_settings (id) {
        id -> Text,
<<<<<<< HEAD
        account_id -> Text,
        backup_enabled -> Bool,
        // !!! `BigInt` here is a manual override. Make sure to add it back if you regenerate the
        // schema. Context: https://github.com/diesel-rs/diesel/issues/1116
        completed_backup_version -> BigInt,
        backup_completed_at -> Nullable<Text>,
        backup_password_updated_at -> Nullable<Text>,
        backup_kdf_nonce -> Nullable<Binary>,
=======
        profile_id -> Text,
    }
}

table! {
    profile_pictures (deterministic_id) {
        deterministic_id -> Text,
        image_name -> Nullable<Text>,
        image_hash -> Binary,
        image -> Binary,
        created_at -> Text,
        updated_at -> Nullable<Text>,
    }
}

table! {
    profiles (deterministic_id) {
        deterministic_id -> Text,
        uuid -> Text,
        name -> Text,
        picture_id -> Text,
        created_at -> Text,
        updated_at -> Nullable<Text>,
>>>>>>> a5b6de27
    }
}

joinable!(addresses -> asymmetric_keys (asymmetric_key_id));
joinable!(addresses -> chains (chain_id));
joinable!(asymmetric_keys -> dapps (dapp_id));
joinable!(asymmetric_keys -> data_encryption_keys (dek_id));
joinable!(local_dapp_sessions -> addresses (address_id));
joinable!(local_dapp_sessions -> dapps (dapp_id));
joinable!(local_encrypted_deks -> data_encryption_keys (dek_id));

allow_tables_to_appear_in_same_query!(
    addresses,
    asymmetric_keys,
    chains,
    dapps,
    data_encryption_keys,
    data_migrations,
    local_dapp_sessions,
    local_encrypted_deks,
    local_settings,
    profile_pictures,
    profiles,
);<|MERGE_RESOLUTION|>--- conflicted
+++ resolved
@@ -93,8 +93,7 @@
 table! {
     local_settings (id) {
         id -> Text,
-<<<<<<< HEAD
-        account_id -> Text,
+        profile_id -> Text,
         backup_enabled -> Bool,
         // !!! `BigInt` here is a manual override. Make sure to add it back if you regenerate the
         // schema. Context: https://github.com/diesel-rs/diesel/issues/1116
@@ -102,8 +101,17 @@
         backup_completed_at -> Nullable<Text>,
         backup_password_updated_at -> Nullable<Text>,
         backup_kdf_nonce -> Nullable<Binary>,
-=======
-        profile_id -> Text,
+    }
+}
+
+table! {
+    profiles (deterministic_id) {
+        deterministic_id -> Text,
+        uuid -> Text,
+        name -> Text,
+        picture_id -> Text,
+        created_at -> Text,
+        updated_at -> Nullable<Text>,
     }
 }
 
@@ -115,18 +123,6 @@
         image -> Binary,
         created_at -> Text,
         updated_at -> Nullable<Text>,
-    }
-}
-
-table! {
-    profiles (deterministic_id) {
-        deterministic_id -> Text,
-        uuid -> Text,
-        name -> Text,
-        picture_id -> Text,
-        created_at -> Text,
-        updated_at -> Nullable<Text>,
->>>>>>> a5b6de27
     }
 }
 
