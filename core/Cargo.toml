--- conflicted
+++ resolved
@@ -71,11 +71,8 @@
 email_address = "0.2.3"
 rust_decimal = { version = "1.26.1", features = ["maths"] }
 data-encoding = "2.3.2"
-<<<<<<< HEAD
 tempfile = "3.3.0"
-=======
 dyn-clone = "1.0.9"
->>>>>>> e8870b37
 
 [build-dependencies]
 # Important to match uniffi dep version in `embedded-uniff-bindgen`
